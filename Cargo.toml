--- conflicted
+++ resolved
@@ -1,10 +1,6 @@
 [package]
 name = "textnonce"
-<<<<<<< HEAD
 version = "1.1.0-pre"
-=======
-version = "0.8.0"
->>>>>>> 0b831139
 description = "Text based random nonce generator"
 authors = [ "Mike Dilger <mike@optcomp.nz>" ]
 readme = "README.md"
